# -*- coding: utf-8 -*-
"""
This module contains the functions to create a dataset from the raw data.
"""

import json
from pathlib import Path

from loguru import logger
import pandas as pd
import typer

from src.api.config.supabase_config import (
    CONTACTS_TABLE,
    FRANCHISE_TABLE,
    supabase_client,
)
from src.config import INTERIM_DATA_DIR, RAW_DATA_DIR
from src.data.utils import clean_contact_data, clean_franchise_data

app = typer.Typer(pretty_exceptions_enable=False)


<<<<<<< HEAD
def clean_franchise_data(franchise_dict):
    """
    Clean and convert franchise data types for database insertion.

    Handles:
    - Converting float strings to integers for year fields
    - Replacing NaN values with None
    - Ensuring proper data types for database fields
    """
    cleaned = franchise_dict.copy()

    # Fields that should be integers (smallint in database)
    # Expanded list to include ALL possible financial and numeric fields
    integer_fields = [
        "founded_year",
        "franchised_year",
        "franchise_fee_usd",
        "required_cash_investment_usd",
        "total_investment_min_usd",
        "total_investment_max_usd",
        "required_net_worth_usd",
        "current_franchises_count",
        "current_company_units_count",
        "franchising_years_count",
        "total_investment_range_min",
        "total_investment_range_max",
        "liquid_capital_required",
        "franchise_fee",
        "total_investment",
        "initial_investment",
        "startup_cost",
        "royalty_fee",
        "marketing_fee",
        "territory_fee",
        "units_in_development",
        "total_units",
        "company_owned_units",
        "franchised_units",
        "multi_unit_development_since",
        "franchise_since",
        "business_established",
        "first_franchise_opened",
    ]

    # Fields that should be floats
    float_fields = ["royalty_percentage", "marketing_fee_percentage"]

    # Debug: Log which field causes issues
    def debug_field_conversion(field_name, original_value, converted_value, error=None):
        if error:
            logger.error(
                f"    🔍 CONVERSION ERROR: {field_name}='{original_value}' -> ERROR: {error}"
            )
        else:
            logger.debug(
                f"    ✅ CONVERTED: {field_name}='{original_value}' -> {converted_value}"
            )

    # Clean integer fields
    for field in integer_fields:
        if field in cleaned:
            original_value = cleaned[field]
            try:
                if (
                    pd.isna(original_value)
                    or original_value == ""
                    or original_value is None
                ):
                    cleaned[field] = None
                    debug_field_conversion(field, original_value, None)
                elif isinstance(original_value, str):
                    # Handle string representations of floats and ints
                    if original_value.strip() == "" or original_value.lower() in [
                        "nan",
                        "null",
                        "none",
                    ]:
                        cleaned[field] = None
                        debug_field_conversion(field, original_value, None)
                    else:
                        # Convert string to float first, then to int to handle "200000.0" strings
                        float_value = float(original_value)
                        if math.isnan(float_value):
                            cleaned[field] = None
                            debug_field_conversion(field, original_value, None)
                        else:
                            converted_value = int(float_value)
                            cleaned[field] = converted_value
                            debug_field_conversion(
                                field, original_value, converted_value
                            )
                elif isinstance(original_value, (int, float)):
                    if isinstance(original_value, float) and math.isnan(original_value):
                        cleaned[field] = None
                        debug_field_conversion(field, original_value, None)
                    else:
                        converted_value = int(original_value)
                        cleaned[field] = converted_value
                        debug_field_conversion(field, original_value, converted_value)
                else:
                    # Handle any other type by trying to convert to int
                    converted_value = int(float(str(original_value)))
                    cleaned[field] = converted_value
                    debug_field_conversion(field, original_value, converted_value)
            except (ValueError, TypeError) as e:
                debug_field_conversion(field, original_value, None, str(e))
                logger.warning(
                    f"Could not convert {field} value '{original_value}' "
                    "(type: {type(original_value)}) to integer, setting to None"
                )
                cleaned[field] = None

    # Clean float fields
    for field in float_fields:
        if field in cleaned:
            original_value = cleaned[field]
            try:
                if (
                    pd.isna(original_value)
                    or original_value == ""
                    or original_value is None
                ):
                    cleaned[field] = None
                elif isinstance(original_value, str):
                    if original_value.strip() == "" or original_value.lower() in [
                        "nan",
                        "null",
                        "none",
                    ]:
                        cleaned[field] = None
                    else:
                        float_value = float(original_value)
                        if math.isnan(float_value):
                            cleaned[field] = None
                        else:
                            cleaned[field] = float_value
                elif isinstance(original_value, (int, float)):
                    if isinstance(original_value, float) and math.isnan(original_value):
                        cleaned[field] = None
                    else:
                        cleaned[field] = float(original_value)
                else:
                    cleaned[field] = float(str(original_value))
            except (ValueError, TypeError):
                logger.warning(
                    f"Could not convert {field} value '{original_value}' "
                    "(type: {type(original_value)}) to float, setting to None"
                )
                cleaned[field] = None

    # Clean string fields - replace NaN with None
    for key, value in cleaned.items():
        if key not in integer_fields and key not in float_fields:
            if pd.isna(value) or (isinstance(value, float) and math.isnan(value)):
                cleaned[key] = None
            elif isinstance(value, str) and value.lower() in ["nan", "null", ""]:
                cleaned[key] = None

    return cleaned


def clean_contact_data(contact_dict):
    """
    Clean contact data for database insertion.
    """
    cleaned = contact_dict.copy()

    # Clean string fields - replace NaN with None
    for key, value in cleaned.items():
        if pd.isna(value) or (isinstance(value, float) and math.isnan(value)):
            cleaned[key] = None
        elif isinstance(value, str) and value.lower() in ["nan", "null", ""]:
            cleaned[key] = None

    return cleaned


@app.command()
def format_jsonl_to_csv(
    input_path: Path = RAW_DATA_DIR
    / "batch_results"
    / "keywords"
    / "keywords_extraction_batch1_769_files_results.jsonl",
    output_path: Path = RAW_DATA_DIR / "keywords.csv",
):
    """
    Format the jsonl files to csv.
    """

    logger.info("Formatting jsonl to csv...")

    keywords_list = []
    with open(input_path, "r", encoding="utf-8") as file:
        for line in file:
            data = json.loads(line)
            source_id = data["key"].split("_")[-1]
            try:
                keywords = data["response"]["candidates"][0]["content"]["parts"][-1][
                    "text"
                ]
                keywords = keywords.replace("```", "")
                keywords = keywords.replace("`", "'")
                keywords = keywords.strip()

                keywords = keywords.split("[")[-1]
                keywords = keywords.split("]")[0]
                keywords = keywords.split(r"\n")[-1]

                if not keywords.startswith("["):
                    keywords = f"[{keywords}"
                if not keywords.endswith("]"):
                    keywords = f"{keywords}]"
            except KeyError:
                logger.error(f"Error parsing keywords: {data}")
                continue

            try:
                keywords = ast.literal_eval(keywords)
                keywords = [keyword.strip() for keyword in keywords]
                keywords = ", ".join(keywords)

                assert isinstance(
                    keywords, str
                ), f"Keywords is not a string: {keywords}"
                keyword_data = {
                    "source_id": source_id,
                    "keywords": keywords,
                }
                keywords_list.append(keyword_data)
            except (ValueError, SyntaxError):
                logger.error(f"Error parsing keywords: {keywords}")
                continue

    df = pd.DataFrame(keywords_list)
    df.to_csv(output_path, index=False)

    logger.success("Jsonl formatted to csv.")


=======
>>>>>>> f56de22d
@app.command()
def merge_data(
    input_dir: Path = RAW_DATA_DIR,
    output_dir: Path = INTERIM_DATA_DIR,
):
    """
    Create a dataset from the raw data.
    """

    logger.info("Creating dataset from raw data...")

    # Load keywords and embeddings
    keywords_path: Path = input_dir / "keywords.csv"
    if keywords_path.exists():
        df_keywords = pd.read_csv(keywords_path)[["source_id", "keywords"]]
    else:
        df_keywords = pd.DataFrame(columns=["source_id", "keywords"])

    embeddings_path: Path = input_dir / "embeddings.csv"
    if embeddings_path.exists():
        df_embeddings = pd.read_csv(embeddings_path)
    else:
        df_embeddings = pd.DataFrame(columns=["source_id", "franchise_embedding"])

    # Load franserve data
    franserve_data_dir: Path = input_dir / "franserve"
    franserve_data_files = list(franserve_data_dir.glob("*.json"))

    franchises_data = []
    contacts_data = []

    for file in franserve_data_files:
        with open(file, "r", encoding="utf-8") as f:
            franserve_data = json.load(f)
            franchise_info = franserve_data["franchise_data"]

            source_id = franserve_data["source_id"]

            # Add source_id to franchise data
            franchise_info["source_id"] = source_id
            franchises_data.append(franchise_info)

            # Handle contacts properly - add source_id to each contact
            try:
                franchise_contacts = franserve_data["contacts_data"]
                if franchise_contacts and isinstance(franchise_contacts, list):
                    for contact in franchise_contacts:
                        contact["source_id"] = source_id  # Link contact to franchise
                        contacts_data.append(
                            contact
                        )  # Append individual contact, not list
            except KeyError:
                logger.error(f"Error parsing contacts: {franserve_data}")
                continue

    df_franchises = pd.DataFrame(franchises_data)
    df_contacts = pd.DataFrame(contacts_data)

    df_franchises = df_franchises.merge(df_keywords, on="source_id", how="left")
    df_franchises = df_franchises.merge(df_embeddings, on="source_id", how="left")

    franchises_path = output_dir / "franchises.csv"
    contacts_path = output_dir / "contacts.csv"
    df_franchises.to_csv(franchises_path, index=False)
    df_contacts.to_csv(contacts_path, index=False)

    logger.success("Dataset created successfully.")


@app.command()
def update_supabase(
    input_dir: Path = INTERIM_DATA_DIR,
    test_mode: bool = typer.Option(
        False, "--test", help="Process only first 5 records for testing"
    ),
):
    """
    Update the Supabase database with the dataset using individual record processing.

    This function processes each franchise and contact individually to maximize
    data insertion success and provide detailed error reporting.
    """

    if test_mode:
        logger.info("🧪 TEST MODE: Processing only first 5 franchises for debugging")

    logger.info("Starting individual record Supabase update process...")

    franchises_path: Path = input_dir / "franchises.csv"
    contacts_path: Path = input_dir / "contacts.csv"

    # Validate input files exist
    if not franchises_path.exists():
        logger.error(f"Franchises file not found: {franchises_path}")
        return

    if not contacts_path.exists():
        logger.error(f"Contacts file not found: {contacts_path}")
        return

    # Read CSV files with explicit data type handling to prevent float conversion issues
    df_franchises = pd.read_csv(
        franchises_path,
        keep_default_na=False,
        na_values=["", "nan", "NaN", "null", "NULL"],
    )
    df_contacts = pd.read_csv(
        contacts_path,
        keep_default_na=False,
        na_values=["", "nan", "NaN", "null", "NULL"],
    )

    # Debug: Show data types to understand the CSV reading issue
    logger.debug("CSV Data Types Analysis:")
    integer_fields = [
        "founded_year",
        "franchised_year",
        "franchise_fee_usd",
        "required_cash_investment_usd",
        "required_net_worth_usd",
    ]
    for field in integer_fields:
        if field in df_franchises.columns:
            sample_values = df_franchises[field].head(3).tolist()
            data_type = df_franchises[field].dtype
            logger.debug(f"  {field}: dtype={data_type}, sample_values={sample_values}")

    # Clean data - remove rows with NaN in critical columns
    df_franchises = df_franchises.dropna(subset=["source_id"])
    df_contacts = df_contacts.dropna(subset=["name"])

    franchises_data = df_franchises.to_dict(orient="records")
    contacts_data = df_contacts.to_dict(orient="records")

    # Limit data for test mode
    if test_mode:
        franchises_data = franchises_data[:5]
        contacts_data = contacts_data[
            :10
        ]  # More contacts to test relationship matching

    supabase = supabase_client()

    logger.info(
        f"Processing {len(franchises_data)} franchises "
        f"and {len(contacts_data)} contacts individually..."
    )

    # Process franchises individually
    franchise_success_count = 0
    franchise_fail_count = 0
    franchise_id_mapping = {}  # Map source_id to database id

    logger.info("=" * 60)
    logger.info("PROCESSING FRANCHISES INDIVIDUALLY")
    logger.info("=" * 60)

    for i, franchise in enumerate(franchises_data, 1):
        source_id = franchise.get("source_id")
        franchise_name = franchise.get("franchise_name", "Unknown")

        logger.info(
            f"[{i}/{len(franchises_data)}] Processing franchise: {franchise_name} (ID: {source_id})"
        )

        try:
            # Clean and validate franchise data before upserting
            cleaned_franchise = clean_franchise_data(franchise)

            # Check if source_id exists
            if not cleaned_franchise.get("source_id"):
                logger.error(f"  ❌ Skipping franchise {i}: Missing source_id")
                franchise_fail_count += 1
                continue

            # Log key data for debugging
            logger.debug(
                f"  📊 Key fields: source_id={cleaned_franchise.get('source_id')}, "
                f"name={cleaned_franchise.get('franchise_name')}, "
                f"founded_year={cleaned_franchise.get('founded_year')}"
            )

            # Upsert franchise with conflict resolution on source_id
            franchise_response = (
                supabase.table(FRANCHISE_TABLE)
                .upsert(cleaned_franchise, on_conflict="source_id")
                .execute()
            )

            if franchise_response.data and len(franchise_response.data) > 0:
                # Store mapping of source_id to database id for contacts
                db_record = franchise_response.data[0]
                franchise_id_mapping[str(cleaned_franchise["source_id"])] = db_record[
                    "id"
                ]
                franchise_success_count += 1
                logger.info(
                    f"  ✅ SUCCESS: Upserted franchise {franchise_name} (DB ID: {db_record['id']})"
                )
            else:
                franchise_fail_count += 1
                logger.error(f"  ❌ FAILED: No data returned for franchise {source_id}")
                logger.error(f"  Response: {franchise_response}")

        except Exception as e:
            franchise_fail_count += 1
            logger.error(
                f"  ❌ ERROR: Failed to upsert franchise {source_id}: {str(e)}"
            )
            logger.error(f"  Exception type: {type(e).__name__}")
            continue

    logger.info("=" * 60)
    logger.info(
        f"FRANCHISE PROCESSING COMPLETE: {franchise_success_count} "
        f"success, {franchise_fail_count} failed"
    )
    logger.info("=" * 60)

    # Process contacts individually
    contact_success_count = 0
    contact_fail_count = 0
    contact_skip_count = 0

    logger.info("PROCESSING CONTACTS INDIVIDUALLY")
    logger.info("=" * 60)

    for i, contact in enumerate(contacts_data, 1):
        contact_name = contact.get("name", "Unknown")
        contact_source_id = str(contact.get("source_id", ""))

        logger.info(
            f"[{i}/{len(contacts_data)}] Processing contact: "
            f"{contact_name} (Franchise ID: {contact_source_id})"
        )

        try:
            # Check if contact has source_id to link to franchises
            if not contact_source_id or contact_source_id not in franchise_id_mapping:
                contact_skip_count += 1
                logger.warning(
                    f"  ⚠️  SKIPPED: No matching franchise found for source_id {contact_source_id}"
                )
                continue

            # Prepare contact data
            contact_copy = contact.copy()
            contact_copy["franchise_id"] = franchise_id_mapping[contact_source_id]
            # Remove source_id from contact as it's not needed in the contacts table
            contact_copy.pop("source_id", None)

            # Clean contact data before upserting
            cleaned_contact = clean_contact_data(contact_copy)

            logger.debug(
                f"  📊 Key fields: name={cleaned_contact.get('name')}, "
                f"franchise_id={cleaned_contact.get('franchise_id')}, "
                f"email={cleaned_contact.get('email')}"
            )

            # Upsert contact
            contact_response = (
                supabase.table(CONTACTS_TABLE).upsert(cleaned_contact).execute()
            )

            if contact_response.data and len(contact_response.data) > 0:
                contact_success_count += 1
                logger.info(f"  ✅ SUCCESS: Upserted contact {contact_name}")
            else:
                contact_fail_count += 1
                logger.error(
                    f"  ❌ FAILED: No data returned for contact {contact_name}"
                )
                logger.error(f"  Response: {contact_response}")

        except Exception as e:
            contact_fail_count += 1
            logger.error(
                f"  ❌ ERROR: Failed to upsert contact {contact_name}: {str(e)}"
            )
            logger.error(f"  Exception type: {type(e).__name__}")
            continue

    logger.info("=" * 60)
    logger.info(
        f"CONTACT PROCESSING COMPLETE: {contact_success_count} success, "
        f"{contact_fail_count} failed, {contact_skip_count} skipped"
    )
    logger.info("=" * 60)

    # Final summary
    total_records = len(franchises_data) + len(contacts_data)
    total_success = franchise_success_count + contact_success_count
    total_failed = franchise_fail_count + contact_fail_count

    logger.success("FINAL SUMMARY:")
    logger.success(f"  📊 Total Records Processed: {total_records}")
    logger.success(f"  ✅ Successful Upserts: {total_success}")
    logger.success(f"  ❌ Failed Upserts: {total_failed}")
    logger.success(f"  ⚠️  Skipped Contacts: {contact_skip_count}")
    logger.success(f"  📈 Success Rate: {(total_success / total_records) * 100:.1f}%")
    logger.success(
        f"  🏢 Franchises: {franchise_success_count}/{len(franchises_data)} "
        f"({(franchise_success_count / len(franchises_data)) * 100:.1f}%)"
    )
    logger.success(
        f"  👥 Contacts: {contact_success_count}/{len(contacts_data)} "
        f"({(contact_success_count / len(contacts_data)) * 100:.1f}%)"
    )

    if franchise_fail_count > 0:
        logger.warning(
            f"⚠️  {franchise_fail_count} franchises failed to upsert. Check logs above for details."
        )
    if contact_fail_count > 0:
        logger.warning(
            f"⚠️  {contact_fail_count} contacts failed to upsert. Check logs above for details."
        )


if __name__ == "__main__":
    app()<|MERGE_RESOLUTION|>--- conflicted
+++ resolved
@@ -21,7 +21,6 @@
 app = typer.Typer(pretty_exceptions_enable=False)
 
 
-<<<<<<< HEAD
 def clean_franchise_data(franchise_dict):
     """
     Clean and convert franchise data types for database insertion.
@@ -261,8 +260,6 @@
     logger.success("Jsonl formatted to csv.")
 
 
-=======
->>>>>>> f56de22d
 @app.command()
 def merge_data(
     input_dir: Path = RAW_DATA_DIR,
